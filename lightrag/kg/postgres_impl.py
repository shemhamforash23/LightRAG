import asyncio
import inspect
import json
import os
import time
from dataclasses import dataclass
from typing import Any, Dict, List, Union, final

import numpy as np

from lightrag.types import KnowledgeGraph

import sys
from tenacity import (
    retry,
    retry_if_exception_type,
    stop_after_attempt,
    wait_exponential,
)

from ..base import (
    BaseGraphStorage,
    BaseKVStorage,
    BaseVectorStorage,
    DocProcessingStatus,
    DocStatus,
    DocStatusStorage,
)
from ..namespace import NameSpace, is_namespace
from ..utils import logger

if sys.platform.startswith("win"):
    import asyncio.windows_events

    asyncio.set_event_loop_policy(asyncio.WindowsSelectorEventLoopPolicy())

import pipmaster as pm

if not pm.is_installed("asyncpg"):
    pm.install("asyncpg")

try:
    import asyncpg
    from tqdm.asyncio import tqdm as tqdm_async

except ImportError as e:
    raise ImportError(
        "`asyncpg` library is not installed. Please install it via pip: `pip install asyncpg`."
    ) from e


class PostgreSQLDB:
    def __init__(self, config, **kwargs):
        self.pool = None
        self.host = config.get("host", "localhost")
        self.port = config.get("port", 5432)
        self.user = config.get("user", "postgres")
        self.password = config.get("password", None)
        self.database = config.get("database", "postgres")
        self.workspace = config.get("workspace", "default")
        self.max = 12
        self.increment = 1
        logger.info(f"Using the label {self.workspace} for PostgreSQL as identifier")

        if self.user is None or self.password is None or self.database is None:
            raise ValueError(
                "Missing database user, password, or database in addon_params"
            )

    async def initdb(self):
        try:
            self.pool = await asyncpg.create_pool(
                user=self.user,
                password=self.password,
                database=self.database,
                host=self.host,
                port=self.port,
                min_size=1,
                max_size=self.max,
            )

            logger.info(
                f"Connected to PostgreSQL database at {self.host}:{self.port}/{self.database}"
            )
        except Exception as e:
            logger.error(
                f"Failed to connect to PostgreSQL database at {self.host}:{self.port}/{self.database}"
            )
            logger.error(f"PostgreSQL database error: {e}")
            raise

    async def check_tables(self):
        for k, v in TABLES.items():
            try:
                await self.query(f"SELECT 1 FROM {k} LIMIT 1")
            except Exception as e:
                logger.error(f"Failed to check table {k} in PostgreSQL database")
                logger.error(f"PostgreSQL database error: {e}")
                try:
                    await self.execute(v["ddl"])
                    logger.info(f"Created table {k} in PostgreSQL database")
                except Exception as e:
                    logger.error(f"Failed to create table {k} in PostgreSQL database")
                    logger.error(f"PostgreSQL database error: {e}")

        logger.info("Finished checking all tables in PostgreSQL database")

    async def query(
        self,
        sql: str,
        params: dict = None,
        multirows: bool = False,
        for_age: bool = False,
        graph_name: str = None,
    ) -> Union[dict, None, list[dict]]:
        async with self.pool.acquire() as connection:
            try:
                if for_age:
                    await PostgreSQLDB._prerequisite(connection, graph_name)
                if params:
                    rows = await connection.fetch(sql, *params.values())
                else:
                    rows = await connection.fetch(sql)

                if multirows:
                    if rows:
                        columns = [col for col in rows[0].keys()]
                        data = [dict(zip(columns, row)) for row in rows]
                    else:
                        data = []
                else:
                    if rows:
                        columns = rows[0].keys()
                        data = dict(zip(columns, rows[0]))
                    else:
                        data = None
                return data
            except Exception as e:
                logger.error(f"PostgreSQL database error: {e}")
                print(sql)
                print(params)
                raise

    async def execute(
        self,
        sql: str,
        data: Union[list, dict] = None,
        for_age: bool = False,
        graph_name: str = None,
        upsert: bool = False,
    ):
        try:
            async with self.pool.acquire() as connection:
                if for_age:
                    await PostgreSQLDB._prerequisite(connection, graph_name)

                if data is None:
                    await connection.execute(sql)
                else:
                    await connection.execute(sql, *data.values())
        except (
            asyncpg.exceptions.UniqueViolationError,
            asyncpg.exceptions.DuplicateTableError,
        ) as e:
            if upsert:
                print("Key value duplicate, but upsert succeeded.")
            else:
                logger.error(f"Upsert error: {e}")
        except Exception as e:
            logger.error(f"PostgreSQL database error: {e.__class__} - {e}")
            print(sql)
            print(data)
            raise

    @staticmethod
    async def _prerequisite(conn: asyncpg.Connection, graph_name: str):
        try:
            await conn.execute('SET search_path = ag_catalog, "$user", public')
            await conn.execute(f"""select create_graph('{graph_name}')""")
        except (
            asyncpg.exceptions.InvalidSchemaNameError,
            asyncpg.exceptions.UniqueViolationError,
        ):
            pass


@final
@dataclass
class PGKVStorage(BaseKVStorage):
    # db instance must be injected before use
    # db: PostgreSQLDB

    def __post_init__(self):
        self._max_batch_size = self.global_config["embedding_batch_num"]

    ################ QUERY METHODS ################

    async def get_by_id(self, id: str) -> dict[str, Any] | None:
        """Get doc_full data by id."""
        sql = SQL_TEMPLATES["get_by_id_" + self.namespace]
        params = {"workspace": self.db.workspace, "id": id}
        if is_namespace(self.namespace, NameSpace.KV_STORE_LLM_RESPONSE_CACHE):
            array_res = await self.db.query(sql, params, multirows=True)
            res = {}
            for row in array_res:
                res[row["id"]] = row
            return res if res else None
        else:
            response = await self.db.query(sql, params)
            return response if response else None

    async def get_by_mode_and_id(self, mode: str, id: str) -> Union[dict, None]:
        """Specifically for llm_response_cache."""
        sql = SQL_TEMPLATES["get_by_mode_id_" + self.namespace]
        params = {"workspace": self.db.workspace, mode: mode, "id": id}
        if is_namespace(self.namespace, NameSpace.KV_STORE_LLM_RESPONSE_CACHE):
            array_res = await self.db.query(sql, params, multirows=True)
            res = {}
            for row in array_res:
                res[row["id"]] = row
            return res
        else:
            return None

    # Query by id
    async def get_by_ids(self, ids: list[str]) -> list[dict[str, Any]]:
        """Get doc_chunks data by id"""
        sql = SQL_TEMPLATES["get_by_ids_" + self.namespace].format(
            ids=",".join([f"'{id}'" for id in ids])
        )
        params = {"workspace": self.db.workspace}
        if is_namespace(self.namespace, NameSpace.KV_STORE_LLM_RESPONSE_CACHE):
            array_res = await self.db.query(sql, params, multirows=True)
            modes = set()
            dict_res: dict[str, dict] = {}
            for row in array_res:
                modes.add(row["mode"])
            for mode in modes:
                if mode not in dict_res:
                    dict_res[mode] = {}
            for row in array_res:
                dict_res[row["mode"]][row["id"]] = row
            return [{k: v} for k, v in dict_res.items()]
        else:
            return await self.db.query(sql, params, multirows=True)

    async def get_by_status(self, status: str) -> Union[list[dict[str, Any]], None]:
        """Specifically for llm_response_cache."""
        SQL = SQL_TEMPLATES["get_by_status_" + self.namespace]
        params = {"workspace": self.db.workspace, "status": status}
        return await self.db.query(SQL, params, multirows=True)

    async def filter_keys(self, keys: set[str]) -> set[str]:
        """Filter out duplicated content"""
        sql = SQL_TEMPLATES["filter_keys"].format(
            table_name=namespace_to_table_name(self.namespace),
            ids=",".join([f"'{id}'" for id in keys]),
        )
        params = {"workspace": self.db.workspace}
        try:
            res = await self.db.query(sql, params, multirows=True)
            if res:
                exist_keys = [key["id"] for key in res]
            else:
                exist_keys = []
            data = set([s for s in keys if s not in exist_keys])
            return data
        except Exception as e:
            logger.error(f"PostgreSQL database error: {e}")
            print(sql)
            print(params)

    ################ INSERT METHODS ################
    async def upsert(self, data: dict[str, dict[str, Any]]) -> None:
        if is_namespace(self.namespace, NameSpace.KV_STORE_TEXT_CHUNKS):
            pass
        elif is_namespace(self.namespace, NameSpace.KV_STORE_FULL_DOCS):
            for k, v in data.items():
                upsert_sql = SQL_TEMPLATES["upsert_doc_full"]
                _data = {
                    "id": k,
                    "content": v["content"],
                    "workspace": self.db.workspace,
                }
                await self.db.execute(upsert_sql, _data)
        elif is_namespace(self.namespace, NameSpace.KV_STORE_LLM_RESPONSE_CACHE):
            for mode, items in data.items():
                for k, v in items.items():
                    upsert_sql = SQL_TEMPLATES["upsert_llm_response_cache"]
                    _data = {
                        "workspace": self.db.workspace,
                        "id": k,
                        "original_prompt": v["original_prompt"],
                        "return_value": v["return"],
                        "mode": mode,
                    }

                    await self.db.execute(upsert_sql, _data)

    async def index_done_callback(self) -> None:
        pass

    async def drop(self) -> None:
        raise NotImplementedError


@final
@dataclass
class PGVectorStorage(BaseVectorStorage):
    def __post_init__(self):
        self._max_batch_size = self.global_config["embedding_batch_num"]
        config = self.global_config.get("vector_db_storage_cls_kwargs", {})
        cosine_threshold = config.get("cosine_better_than_threshold")
        if cosine_threshold is None:
            raise ValueError(
                "cosine_better_than_threshold must be specified in vector_db_storage_cls_kwargs"
            )
        self.cosine_better_than_threshold = cosine_threshold

    def _upsert_chunks(self, item: dict):
        try:
            upsert_sql = SQL_TEMPLATES["upsert_chunk"]
            data = {
                "workspace": self.db.workspace,
                "id": item["__id__"],
                "tokens": item["tokens"],
                "chunk_order_index": item["chunk_order_index"],
                "full_doc_id": item["full_doc_id"],
                "content": item["content"],
                "content_vector": json.dumps(item["__vector__"].tolist()),
            }
        except Exception as e:
            logger.error(f"Error to prepare upsert sql: {e}")
            print(item)
            raise e
        return upsert_sql, data

    def _upsert_entities(self, item: dict):
        upsert_sql = SQL_TEMPLATES["upsert_entity"]
        data = {
            "workspace": self.db.workspace,
            "id": item["__id__"],
            "entity_name": item["entity_name"],
            "content": item["content"],
            "content_vector": json.dumps(item["__vector__"].tolist()),
        }
        return upsert_sql, data

    def _upsert_relationships(self, item: dict):
        upsert_sql = SQL_TEMPLATES["upsert_relationship"]
        data = {
            "workspace": self.db.workspace,
            "id": item["__id__"],
            "source_id": item["src_id"],
            "target_id": item["tgt_id"],
            "content": item["content"],
            "content_vector": json.dumps(item["__vector__"].tolist()),
        }
        return upsert_sql, data

    async def upsert(self, data: dict[str, dict[str, Any]]) -> None:
        logger.info(f"Inserting {len(data)} vectors to {self.namespace}")
        if not len(data):
            logger.warning("You insert an empty data to vector DB")
            return []
        current_time = time.time()
        list_data = [
            {
                "__id__": k,
                "__created_at__": current_time,
                **{k1: v1 for k1, v1 in v.items()},
            }
            for k, v in data.items()
        ]
        contents = [v["content"] for v in data.values()]
        batches = [
            contents[i : i + self._max_batch_size]
            for i in range(0, len(contents), self._max_batch_size)
        ]

        async def wrapped_task(batch):
            result = await self.embedding_func(batch)
            pbar.update(1)
            return result

        embedding_tasks = [wrapped_task(batch) for batch in batches]
        pbar = tqdm_async(
            total=len(embedding_tasks), desc="Generating embeddings", unit="batch"
        )
        embeddings_list = await asyncio.gather(*embedding_tasks)

        embeddings = np.concatenate(embeddings_list)
        for i, d in enumerate(list_data):
            d["__vector__"] = embeddings[i]
        for item in list_data:
            if is_namespace(self.namespace, NameSpace.VECTOR_STORE_CHUNKS):
                upsert_sql, data = self._upsert_chunks(item)
            elif is_namespace(self.namespace, NameSpace.VECTOR_STORE_ENTITIES):
                upsert_sql, data = self._upsert_entities(item)
            elif is_namespace(self.namespace, NameSpace.VECTOR_STORE_RELATIONSHIPS):
                upsert_sql, data = self._upsert_relationships(item)
            else:
                raise ValueError(f"{self.namespace} is not supported")

            await self.db.execute(upsert_sql, data)

    async def index_done_callback(self) -> None:
        pass

    #################### query method ###############
    async def query(self, query: str, top_k: int) -> list[dict[str, Any]]:
        embeddings = await self.embedding_func([query])
        embedding = embeddings[0]
        embedding_string = ",".join(map(str, embedding))

        sql = SQL_TEMPLATES[self.namespace].format(embedding_string=embedding_string)
        params = {
            "workspace": self.db.workspace,
            "better_than_threshold": self.cosine_better_than_threshold,
            "top_k": top_k,
        }
        results = await self.db.query(sql, params=params, multirows=True)
        return results

    async def delete_entity(self, entity_name: str) -> None:
        """Delete a single entity by its name"""
        raise NotImplementedError

    async def delete_entity_relation(self, entity_name: str) -> None:
        """Delete relations for a given entity by scanning metadata"""
        raise NotImplementedError


@final
@dataclass
class PGDocStatusStorage(DocStatusStorage):
    async def filter_keys(self, keys: set[str]) -> set[str]:
        """Return keys that don't exist in storage"""
        keys = ",".join([f"'{_id}'" for _id in keys])
        sql = f"SELECT id FROM LIGHTRAG_DOC_STATUS WHERE workspace='{self.db.workspace}' AND id IN ({keys})"
        result = await self.db.query(sql, multirows=True)
        # The result is like [{'id': 'id1'}, {'id': 'id2'}, ...].
        if result is None:
            return set(keys)
        else:
            existed = set([element["id"] for element in result])
            return set(keys) - existed

    async def get_by_id(self, id: str) -> Union[dict[str, Any], None]:
        sql = "select * from LIGHTRAG_DOC_STATUS where workspace=$1 and id=$2"
        params = {"workspace": self.db.workspace, "id": id}
        result = await self.db.query(sql, params, True)
        if result is None or result == []:
            return None
        else:
            return DocProcessingStatus(
                content=result[0]["content"],
                content_length=result[0]["content_length"],
                content_summary=result[0]["content_summary"],
                status=result[0]["status"],
                chunks_count=result[0]["chunks_count"],
                created_at=result[0]["created_at"],
                updated_at=result[0]["updated_at"],
            )

    async def get_by_ids(self, ids: list[str]) -> list[dict[str, Any]]:
        raise NotImplementedError

    async def get_status_counts(self) -> Dict[str, int]:
        """Get counts of documents in each status"""
        sql = """SELECT status as "status", COUNT(1) as "count"
                   FROM LIGHTRAG_DOC_STATUS
                  where workspace=$1 GROUP BY STATUS
                 """
        result = await self.db.query(sql, {"workspace": self.db.workspace}, True)
        # Result is like [{'status': 'PENDING', 'count': 1}, {'status': 'PROCESSING', 'count': 2}, ...]
        counts = {}
        for doc in result:
            counts[doc["status"]] = doc["count"]
        return counts

    async def get_docs_by_status(
        self, status: DocStatus
    ) -> Dict[str, DocProcessingStatus]:
        """all documents with a specific status"""
        sql = "select * from LIGHTRAG_DOC_STATUS where workspace=$1 and status=$2"
        params = {"workspace": self.db.workspace, "status": status}
        result = await self.db.query(sql, params, True)
        return {
            element["id"]: DocProcessingStatus(
                content=result[0]["content"],
                content_summary=element["content_summary"],
                content_length=element["content_length"],
                status=element["status"],
                created_at=element["created_at"],
                updated_at=element["updated_at"],
                chunks_count=element["chunks_count"],
            )
            for element in result
        }

<<<<<<< HEAD
    async def get_failed_docs(self) -> Dict[str, DocProcessingStatus]:
        """Get all failed documents"""
        return await self.get_docs_by_status(DocStatus.FAILED)

    async def get_pending_docs(self) -> Dict[str, DocProcessingStatus]:
        """Get all pending documents"""
        return await self.get_docs_by_status(DocStatus.PENDING)

    async def get_processing_docs(self) -> dict[str, DocProcessingStatus]:
        """Get all processing documents"""
        return await self.get_docs_by_status(DocStatus.PROCESSING)

    async def get_processed_docs(self) -> dict[str, DocProcessingStatus]:
        """Get all procesed documents"""
        return await self.get_docs_by_status(DocStatus.PROCESSED)

    async def index_done_callback(self) -> None:
        pass
=======
    async def index_done_callback(self):
        """Save data after indexing, but for PostgreSQL, we already saved them during the upsert stage, so no action to take here"""
        logger.info("Doc status had been saved into postgresql db!")
>>>>>>> 200319f2

    async def upsert(self, data: dict[str, dict[str, Any]]) -> None:
        """Update or insert document status

        Args:
            data: Dictionary of document IDs and their status data
        """
        sql = """insert into LIGHTRAG_DOC_STATUS(workspace,id,content,content_summary,content_length,chunks_count,status)
                 values($1,$2,$3,$4,$5,$6,$7)
                  on conflict(id,workspace) do update set
                  content = EXCLUDED.content,
                  content_summary = EXCLUDED.content_summary,
                  content_length = EXCLUDED.content_length,
                  chunks_count = EXCLUDED.chunks_count,
                  status = EXCLUDED.status,
                  updated_at = CURRENT_TIMESTAMP"""
        for k, v in data.items():
            # chunks_count is optional
            await self.db.execute(
                sql,
                {
                    "workspace": self.db.workspace,
                    "id": k,
                    "content": v["content"],
                    "content_summary": v["content_summary"],
                    "content_length": v["content_length"],
                    "chunks_count": v["chunks_count"] if "chunks_count" in v else -1,
                    "status": v["status"],
                },
            )
        return data

    async def drop(self) -> None:
        raise NotImplementedError


class PGGraphQueryException(Exception):
    """Exception for the AGE queries."""

    def __init__(self, exception: Union[str, Dict]) -> None:
        if isinstance(exception, dict):
            self.message = exception["message"] if "message" in exception else "unknown"
            self.details = exception["details"] if "details" in exception else "unknown"
        else:
            self.message = exception
            self.details = "unknown"

    def get_message(self) -> str:
        return self.message

    def get_details(self) -> Any:
        return self.details


@final
@dataclass
class PGGraphStorage(BaseGraphStorage):
    @staticmethod
    def load_nx_graph(file_name):
        print("no preloading of graph with AGE in production")

    def __post_init__(self):
        self.graph_name = self.namespace or os.environ.get("AGE_GRAPH_NAME", "lightrag")
        self._node_embed_algorithms = {
            "node2vec": self._node2vec_embed,
        }

    async def index_done_callback(self) -> None:
        pass

    @staticmethod
    def _record_to_dict(record: asyncpg.Record) -> Dict[str, Any]:
        """
        Convert a record returned from an age query to a dictionary

        Args:
            record (): a record from an age query result

        Returns:
            Dict[str, Any]: a dictionary representation of the record where
                the dictionary key is the field name and the value is the
                value converted to a python type
        """
        # result holder
        d = {}

        # prebuild a mapping of vertex_id to vertex mappings to be used
        # later to build edges
        vertices = {}
        for k in record.keys():
            v = record[k]
            # agtype comes back '{key: value}::type' which must be parsed
            if isinstance(v, str) and "::" in v:
                dtype = v.split("::")[-1]
                v = v.split("::")[0]
                if dtype == "vertex":
                    vertex = json.loads(v)
                    vertices[vertex["id"]] = vertex.get("properties")

        # iterate returned fields and parse appropriately
        for k in record.keys():
            v = record[k]
            if isinstance(v, str) and "::" in v:
                dtype = v.split("::")[-1]
                v = v.split("::")[0]
            else:
                dtype = ""

            if dtype == "vertex":
                vertex = json.loads(v)
                field = vertex.get("properties")
                if not field:
                    field = {}
                field["label"] = PGGraphStorage._decode_graph_label(field["node_id"])
                d[k] = field
            # convert edge from id-label->id by replacing id with node information
            # we only do this if the vertex was also returned in the query
            # this is an attempt to be consistent with neo4j implementation
            elif dtype == "edge":
                edge = json.loads(v)
                d[k] = (
                    vertices.get(edge["start_id"], {}),
                    edge[
                        "label"
                    ],  # we don't use decode_graph_label(), since edge label is always "DIRECTED"
                    vertices.get(edge["end_id"], {}),
                )
            else:
                d[k] = json.loads(v) if isinstance(v, str) else v

        return d

    @staticmethod
    def _format_properties(
        properties: Dict[str, Any], _id: Union[str, None] = None
    ) -> str:
        """
        Convert a dictionary of properties to a string representation that
        can be used in a cypher query insert/merge statement.

        Args:
            properties (Dict[str,str]): a dictionary containing node/edge properties
            _id (Union[str, None]): the id of the node or None if none exists

        Returns:
            str: the properties dictionary as a properly formatted string
        """
        props = []
        # wrap property key in backticks to escape
        for k, v in properties.items():
            prop = f"`{k}`: {json.dumps(v)}"
            props.append(prop)
        if _id is not None and "id" not in properties:
            props.append(
                f"id: {json.dumps(_id)}" if isinstance(_id, str) else f"id: {_id}"
            )
        return "{" + ", ".join(props) + "}"

    @staticmethod
    def _encode_graph_label(label: str) -> str:
        """
        Since AGE supports only alphanumerical labels, we will encode generic label as HEX string

        Args:
            label (str): the original label

        Returns:
            str: the encoded label
        """
        return "x" + label.encode().hex()

    @staticmethod
    def _decode_graph_label(encoded_label: str) -> str:
        """
        Since AGE supports only alphanumerical labels, we will encode generic label as HEX string

        Args:
            encoded_label (str): the encoded label

        Returns:
            str: the decoded label
        """
        return bytes.fromhex(encoded_label.removeprefix("x")).decode()

    @staticmethod
    def _get_col_name(field: str, idx: int) -> str:
        """
        Convert a cypher return field to a pgsql select field
        If possible keep the cypher column name, but create a generic name if necessary

        Args:
            field (str): a return field from a cypher query to be formatted for pgsql
            idx (int): the position of the field in the return statement

        Returns:
            str: the field to be used in the pgsql select statement
        """
        # remove white space
        field = field.strip()
        # if an alias is provided for the field, use it
        if " as " in field:
            return field.split(" as ")[-1].strip()
        # if the return value is an unnamed primitive, give it a generic name
        if field.isnumeric() or field in ("true", "false", "null"):
            return f"column_{idx}"
        # otherwise return the value stripping out some common special chars
        return field.replace("(", "_").replace(")", "")

    async def _query(
        self, query: str, readonly: bool = True, upsert: bool = False
    ) -> List[Dict[str, Any]]:
        """
        Query the graph by taking a cypher query, converting it to an
        age compatible query, executing it and converting the result

        Args:
            query (str): a cypher query to be executed
            params (dict): parameters for the query

        Returns:
            List[Dict[str, Any]]: a list of dictionaries containing the result set
        """
        # convert cypher query to pgsql/age query
        wrapped_query = query

        # execute the query, rolling back on an error
        try:
            if readonly:
                data = await self.db.query(
                    wrapped_query,
                    multirows=True,
                    for_age=True,
                    graph_name=self.graph_name,
                )
            else:
                data = await self.db.execute(
                    wrapped_query,
                    for_age=True,
                    graph_name=self.graph_name,
                    upsert=upsert,
                )
        except Exception as e:
            raise PGGraphQueryException(
                {
                    "message": f"Error executing graph query: {query}",
                    "wrapped": wrapped_query,
                    "detail": str(e),
                }
            ) from e

        if data is None:
            result = []
        # decode records
        else:
            result = [PGGraphStorage._record_to_dict(d) for d in data]

        return result

    async def has_node(self, node_id: str) -> bool:
        entity_name_label = PGGraphStorage._encode_graph_label(node_id.strip('"'))

        query = """SELECT * FROM cypher('%s', $$
                     MATCH (n:Entity {node_id: "%s"})
                     RETURN count(n) > 0 AS node_exists
                   $$) AS (node_exists bool)""" % (self.graph_name, entity_name_label)

        single_result = (await self._query(query))[0]
        logger.debug(
            "{%s}:query:{%s}:result:{%s}",
            inspect.currentframe().f_code.co_name,
            query,
            single_result["node_exists"],
        )

        return single_result["node_exists"]

    async def has_edge(self, source_node_id: str, target_node_id: str) -> bool:
        src_label = PGGraphStorage._encode_graph_label(source_node_id.strip('"'))
        tgt_label = PGGraphStorage._encode_graph_label(target_node_id.strip('"'))

        query = """SELECT * FROM cypher('%s', $$
                     MATCH (a:Entity {node_id: "%s"})-[r]-(b:Entity {node_id: "%s"})
                     RETURN COUNT(r) > 0 AS edge_exists
                   $$) AS (edge_exists bool)""" % (
            self.graph_name,
            src_label,
            tgt_label,
        )

        single_result = (await self._query(query))[0]
        logger.debug(
            "{%s}:query:{%s}:result:{%s}",
            inspect.currentframe().f_code.co_name,
            query,
            single_result["edge_exists"],
        )
        return single_result["edge_exists"]

    async def get_node(self, node_id: str) -> dict[str, str] | None:
        label = PGGraphStorage._encode_graph_label(node_id.strip('"'))
        query = """SELECT * FROM cypher('%s', $$
                     MATCH (n:Entity {node_id: "%s"})
                     RETURN n
                   $$) AS (n agtype)""" % (self.graph_name, label)
        record = await self._query(query)
        if record:
            node = record[0]
            node_dict = node["n"]
            logger.debug(
                "{%s}: query: {%s}, result: {%s}",
                inspect.currentframe().f_code.co_name,
                query,
                node_dict,
            )
            return node_dict
        return None

    async def node_degree(self, node_id: str) -> int:
        label = PGGraphStorage._encode_graph_label(node_id.strip('"'))

        query = """SELECT * FROM cypher('%s', $$
                     MATCH (n:Entity {node_id: "%s"})-[]->(x)
                     RETURN count(x) AS total_edge_count
                   $$) AS (total_edge_count integer)""" % (self.graph_name, label)
        record = (await self._query(query))[0]
        if record:
            edge_count = int(record["total_edge_count"])
            logger.debug(
                "{%s}:query:{%s}:result:{%s}",
                inspect.currentframe().f_code.co_name,
                query,
                edge_count,
            )
            return edge_count

    async def edge_degree(self, src_id: str, tgt_id: str) -> int:
        src_degree = await self.node_degree(src_id)
        trg_degree = await self.node_degree(tgt_id)

        # Convert None to 0 for addition
        src_degree = 0 if src_degree is None else src_degree
        trg_degree = 0 if trg_degree is None else trg_degree

        degrees = int(src_degree) + int(trg_degree)
        logger.debug(
            "{%s}:query:src_Degree+trg_degree:result:{%s}",
            inspect.currentframe().f_code.co_name,
            degrees,
        )
        return degrees

    async def get_edge(
        self, source_node_id: str, target_node_id: str
    ) -> dict[str, str] | None:
        src_label = PGGraphStorage._encode_graph_label(source_node_id.strip('"'))
        tgt_label = PGGraphStorage._encode_graph_label(target_node_id.strip('"'))

        query = """SELECT * FROM cypher('%s', $$
                     MATCH (a:Entity {node_id: "%s"})-[r]->(b:Entity {node_id: "%s"})
                     RETURN properties(r) as edge_properties
                     LIMIT 1
                   $$) AS (edge_properties agtype)""" % (
            self.graph_name,
            src_label,
            tgt_label,
        )
        record = await self._query(query)
        if record and record[0] and record[0]["edge_properties"]:
            result = record[0]["edge_properties"]
            logger.debug(
                "{%s}:query:{%s}:result:{%s}",
                inspect.currentframe().f_code.co_name,
                query,
                result,
            )
            return result

    async def get_node_edges(self, source_node_id: str) -> list[tuple[str, str]] | None:
        """
        Retrieves all edges (relationships) for a particular node identified by its label.
        :return: List of dictionaries containing edge information
        """
        label = PGGraphStorage._encode_graph_label(source_node_id.strip('"'))

        query = """SELECT * FROM cypher('%s', $$
                      MATCH (n:Entity {node_id: "%s"})
                      OPTIONAL MATCH (n)-[]-(connected)
                      RETURN n, connected
                    $$) AS (n agtype, connected agtype)""" % (
            self.graph_name,
            label,
        )

        results = await self._query(query)
        edges = []
        for record in results:
            source_node = record["n"] if record["n"] else None
            connected_node = record["connected"] if record["connected"] else None

            source_label = (
                source_node["node_id"]
                if source_node and source_node["node_id"]
                else None
            )
            target_label = (
                connected_node["node_id"]
                if connected_node and connected_node["node_id"]
                else None
            )

            if source_label and target_label:
                edges.append(
                    (
                        PGGraphStorage._decode_graph_label(source_label),
                        PGGraphStorage._decode_graph_label(target_label),
                    )
                )

        return edges

    @retry(
        stop=stop_after_attempt(3),
        wait=wait_exponential(multiplier=1, min=4, max=10),
        retry=retry_if_exception_type((PGGraphQueryException,)),
    )
    async def upsert_node(self, node_id: str, node_data: dict[str, str]) -> None:
        label = PGGraphStorage._encode_graph_label(node_id.strip('"'))
        properties = node_data

        query = """SELECT * FROM cypher('%s', $$
                     MERGE (n:Entity {node_id: "%s"})
                     SET n += %s
                     RETURN n
                   $$) AS (n agtype)""" % (
            self.graph_name,
            label,
            PGGraphStorage._format_properties(properties),
        )

        try:
            await self._query(query, readonly=False, upsert=True)
            logger.debug(
                "Upserted node with label '{%s}' and properties: {%s}",
                label,
                properties,
            )
        except Exception as e:
            logger.error("Error during upsert: {%s}", e)
            raise

    @retry(
        stop=stop_after_attempt(3),
        wait=wait_exponential(multiplier=1, min=4, max=10),
        retry=retry_if_exception_type((PGGraphQueryException,)),
    )
    async def upsert_edge(
        self, source_node_id: str, target_node_id: str, edge_data: dict[str, str]
    ) -> None:
        """
        Upsert an edge and its properties between two nodes identified by their labels.

        Args:
            source_node_id (str): Label of the source node (used as identifier)
            target_node_id (str): Label of the target node (used as identifier)
            edge_data (dict): Dictionary of properties to set on the edge
        """
        src_label = PGGraphStorage._encode_graph_label(source_node_id.strip('"'))
        tgt_label = PGGraphStorage._encode_graph_label(target_node_id.strip('"'))
        edge_properties = edge_data

        query = """SELECT * FROM cypher('%s', $$
                     MATCH (source:Entity {node_id: "%s"})
                     WITH source
                     MATCH (target:Entity {node_id: "%s"})
                     MERGE (source)-[r:DIRECTED]->(target)
                     SET r += %s
                     RETURN r
                   $$) AS (r agtype)""" % (
            self.graph_name,
            src_label,
            tgt_label,
            PGGraphStorage._format_properties(edge_properties),
        )
        # logger.info(f"-- inserting edge after formatted: {params}")
        try:
            await self._query(query, readonly=False, upsert=True)
            logger.debug(
                "Upserted edge from '{%s}' to '{%s}' with properties: {%s}",
                src_label,
                tgt_label,
                edge_properties,
            )
        except Exception as e:
            logger.error("Error during edge upsert: {%s}", e)
            raise

    async def _node2vec_embed(self):
        print("Implemented but never called.")

    async def delete_node(self, node_id: str) -> None:
        raise NotImplementedError

    async def embed_nodes(
        self, algorithm: str
    ) -> tuple[np.ndarray[Any, Any], list[str]]:
        raise NotImplementedError

    async def get_all_labels(self) -> list[str]:
        raise NotImplementedError

    async def get_knowledge_graph(
        self, node_label: str, max_depth: int = 5
    ) -> KnowledgeGraph:
        raise NotImplementedError


NAMESPACE_TABLE_MAP = {
    NameSpace.KV_STORE_FULL_DOCS: "LIGHTRAG_DOC_FULL",
    NameSpace.KV_STORE_TEXT_CHUNKS: "LIGHTRAG_DOC_CHUNKS",
    NameSpace.VECTOR_STORE_CHUNKS: "LIGHTRAG_DOC_CHUNKS",
    NameSpace.VECTOR_STORE_ENTITIES: "LIGHTRAG_VDB_ENTITY",
    NameSpace.VECTOR_STORE_RELATIONSHIPS: "LIGHTRAG_VDB_RELATION",
    NameSpace.DOC_STATUS: "LIGHTRAG_DOC_STATUS",
    NameSpace.KV_STORE_LLM_RESPONSE_CACHE: "LIGHTRAG_LLM_CACHE",
}


def namespace_to_table_name(namespace: str) -> str:
    for k, v in NAMESPACE_TABLE_MAP.items():
        if is_namespace(namespace, k):
            return v


TABLES = {
    "LIGHTRAG_DOC_FULL": {
        "ddl": """CREATE TABLE LIGHTRAG_DOC_FULL (
                    id VARCHAR(255),
                    workspace VARCHAR(255),
                    doc_name VARCHAR(1024),
                    content TEXT,
                    meta JSONB,
                    create_time TIMESTAMP DEFAULT CURRENT_TIMESTAMP,
                    update_time TIMESTAMP,
	                CONSTRAINT LIGHTRAG_DOC_FULL_PK PRIMARY KEY (workspace, id)
                    )"""
    },
    "LIGHTRAG_DOC_CHUNKS": {
        "ddl": """CREATE TABLE LIGHTRAG_DOC_CHUNKS (
                    id VARCHAR(255),
                    workspace VARCHAR(255),
                    full_doc_id VARCHAR(256),
                    chunk_order_index INTEGER,
                    tokens INTEGER,
                    content TEXT,
                    content_vector VECTOR,
                    create_time TIMESTAMP DEFAULT CURRENT_TIMESTAMP,
                    update_time TIMESTAMP,
	                CONSTRAINT LIGHTRAG_DOC_CHUNKS_PK PRIMARY KEY (workspace, id)
                    )"""
    },
    "LIGHTRAG_VDB_ENTITY": {
        "ddl": """CREATE TABLE LIGHTRAG_VDB_ENTITY (
                    id VARCHAR(255),
                    workspace VARCHAR(255),
                    entity_name VARCHAR(255),
                    content TEXT,
                    content_vector VECTOR,
                    create_time TIMESTAMP DEFAULT CURRENT_TIMESTAMP,
                    update_time TIMESTAMP,
	                CONSTRAINT LIGHTRAG_VDB_ENTITY_PK PRIMARY KEY (workspace, id)
                    )"""
    },
    "LIGHTRAG_VDB_RELATION": {
        "ddl": """CREATE TABLE LIGHTRAG_VDB_RELATION (
                    id VARCHAR(255),
                    workspace VARCHAR(255),
                    source_id VARCHAR(256),
                    target_id VARCHAR(256),
                    content TEXT,
                    content_vector VECTOR,
                    create_time TIMESTAMP DEFAULT CURRENT_TIMESTAMP,
                    update_time TIMESTAMP,
	                CONSTRAINT LIGHTRAG_VDB_RELATION_PK PRIMARY KEY (workspace, id)
                    )"""
    },
    "LIGHTRAG_LLM_CACHE": {
        "ddl": """CREATE TABLE LIGHTRAG_LLM_CACHE (
	                workspace varchar(255) NOT NULL,
	                id varchar(255) NOT NULL,
	                mode varchar(32) NOT NULL,
                    original_prompt TEXT,
                    return_value TEXT,
                    create_time TIMESTAMP DEFAULT CURRENT_TIMESTAMP,
                    update_time TIMESTAMP,
	                CONSTRAINT LIGHTRAG_LLM_CACHE_PK PRIMARY KEY (workspace, mode, id)
                    )"""
    },
    "LIGHTRAG_DOC_STATUS": {
        "ddl": """CREATE TABLE LIGHTRAG_DOC_STATUS (
	               workspace varchar(255) NOT NULL,
	               id varchar(255) NOT NULL,
	               content TEXT NULL,
	               content_summary varchar(255) NULL,
	               content_length int4 NULL,
	               chunks_count int4 NULL,
	               status varchar(64) NULL,
	               created_at timestamp DEFAULT CURRENT_TIMESTAMP NULL,
	               updated_at timestamp DEFAULT CURRENT_TIMESTAMP NULL,
	               CONSTRAINT LIGHTRAG_DOC_STATUS_PK PRIMARY KEY (workspace, id)
	              )"""
    },
}


SQL_TEMPLATES = {
    # SQL for KVStorage
    "get_by_id_full_docs": """SELECT id, COALESCE(content, '') as content
                                FROM LIGHTRAG_DOC_FULL WHERE workspace=$1 AND id=$2
                            """,
    "get_by_id_text_chunks": """SELECT id, tokens, COALESCE(content, '') as content,
                                chunk_order_index, full_doc_id
                                FROM LIGHTRAG_DOC_CHUNKS WHERE workspace=$1 AND id=$2
                            """,
    "get_by_id_llm_response_cache": """SELECT id, original_prompt, COALESCE(return_value, '') as "return", mode
                                FROM LIGHTRAG_LLM_CACHE WHERE workspace=$1 AND mode=$2
                               """,
    "get_by_mode_id_llm_response_cache": """SELECT id, original_prompt, COALESCE(return_value, '') as "return", mode
                           FROM LIGHTRAG_LLM_CACHE WHERE workspace=$1 AND mode=$2 AND id=$3
                          """,
    "get_by_ids_full_docs": """SELECT id, COALESCE(content, '') as content
                                 FROM LIGHTRAG_DOC_FULL WHERE workspace=$1 AND id IN ({ids})
                            """,
    "get_by_ids_text_chunks": """SELECT id, tokens, COALESCE(content, '') as content,
                                  chunk_order_index, full_doc_id
                                   FROM LIGHTRAG_DOC_CHUNKS WHERE workspace=$1 AND id IN ({ids})
                                """,
    "get_by_ids_llm_response_cache": """SELECT id, original_prompt, COALESCE(return_value, '') as "return", mode
                                 FROM LIGHTRAG_LLM_CACHE WHERE workspace=$1 AND mode= IN ({ids})
                                """,
    "filter_keys": "SELECT id FROM {table_name} WHERE workspace=$1 AND id IN ({ids})",
    "upsert_doc_full": """INSERT INTO LIGHTRAG_DOC_FULL (id, content, workspace)
                        VALUES ($1, $2, $3)
                        ON CONFLICT (workspace,id) DO UPDATE
                           SET content = $2, update_time = CURRENT_TIMESTAMP
                       """,
    "upsert_llm_response_cache": """INSERT INTO LIGHTRAG_LLM_CACHE(workspace,id,original_prompt,return_value,mode)
                                      VALUES ($1, $2, $3, $4, $5)
                                      ON CONFLICT (workspace,mode,id) DO UPDATE
                                      SET original_prompt = EXCLUDED.original_prompt,
                                      return_value=EXCLUDED.return_value,
                                      mode=EXCLUDED.mode,
                                      update_time = CURRENT_TIMESTAMP
                                     """,
    "upsert_chunk": """INSERT INTO LIGHTRAG_DOC_CHUNKS (workspace, id, tokens,
                      chunk_order_index, full_doc_id, content, content_vector)
                      VALUES ($1, $2, $3, $4, $5, $6, $7)
                      ON CONFLICT (workspace,id) DO UPDATE
                      SET tokens=EXCLUDED.tokens,
                      chunk_order_index=EXCLUDED.chunk_order_index,
                      full_doc_id=EXCLUDED.full_doc_id,
                      content = EXCLUDED.content,
                      content_vector=EXCLUDED.content_vector,
                      update_time = CURRENT_TIMESTAMP
                     """,
    "upsert_entity": """INSERT INTO LIGHTRAG_VDB_ENTITY (workspace, id, entity_name, content, content_vector)
                      VALUES ($1, $2, $3, $4, $5)
                      ON CONFLICT (workspace,id) DO UPDATE
                      SET entity_name=EXCLUDED.entity_name,
                      content=EXCLUDED.content,
                      content_vector=EXCLUDED.content_vector,
                      update_time=CURRENT_TIMESTAMP
                     """,
    "upsert_relationship": """INSERT INTO LIGHTRAG_VDB_RELATION (workspace, id, source_id,
                      target_id, content, content_vector)
                      VALUES ($1, $2, $3, $4, $5, $6)
                      ON CONFLICT (workspace,id) DO UPDATE
                      SET source_id=EXCLUDED.source_id,
                      target_id=EXCLUDED.target_id,
                      content=EXCLUDED.content,
                      content_vector=EXCLUDED.content_vector, update_time = CURRENT_TIMESTAMP
                     """,
    # SQL for VectorStorage
    "entities": """SELECT entity_name FROM
        (SELECT id, entity_name, 1 - (content_vector <=> '[{embedding_string}]'::vector) as distance
        FROM LIGHTRAG_VDB_ENTITY where workspace=$1)
        WHERE distance>$2 ORDER BY distance DESC  LIMIT $3
       """,
    "relationships": """SELECT source_id as src_id, target_id as tgt_id FROM
        (SELECT id, source_id,target_id, 1 - (content_vector <=> '[{embedding_string}]'::vector) as distance
        FROM LIGHTRAG_VDB_RELATION where workspace=$1)
        WHERE distance>$2 ORDER BY distance DESC  LIMIT $3
       """,
    "chunks": """SELECT id FROM
        (SELECT id, 1 - (content_vector <=> '[{embedding_string}]'::vector) as distance
        FROM LIGHTRAG_DOC_CHUNKS where workspace=$1)
        WHERE distance>$2 ORDER BY distance DESC  LIMIT $3
       """,
}<|MERGE_RESOLUTION|>--- conflicted
+++ resolved
@@ -499,7 +499,6 @@
             for element in result
         }
 
-<<<<<<< HEAD
     async def get_failed_docs(self) -> Dict[str, DocProcessingStatus]:
         """Get all failed documents"""
         return await self.get_docs_by_status(DocStatus.FAILED)
@@ -518,11 +517,6 @@
 
     async def index_done_callback(self) -> None:
         pass
-=======
-    async def index_done_callback(self):
-        """Save data after indexing, but for PostgreSQL, we already saved them during the upsert stage, so no action to take here"""
-        logger.info("Doc status had been saved into postgresql db!")
->>>>>>> 200319f2
 
     async def upsert(self, data: dict[str, dict[str, Any]]) -> None:
         """Update or insert document status
